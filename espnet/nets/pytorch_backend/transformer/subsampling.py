#!/usr/bin/env python3
# -*- coding: utf-8 -*-

# Copyright 2019 Shigeki Karita
#  Apache 2.0  (http://www.apache.org/licenses/LICENSE-2.0)

"""Subsampling layer definition."""

import torch

from espnet.nets.pytorch_backend.transformer.embedding import PositionalEncoding


class TooShortUttError(Exception):
    """Raised when the utt is too short for subsampling.

    Args:
        message (str): Message for error catch
        actual_size (int): the short size that cannot pass the subsampling
        limit (int): the limit size for subsampling

    """

    def __init__(self, message, actual_size, limit):
        """Construct a TooShortUttError for error handler."""
        super().__init__(message)
        self.actual_size = actual_size
        self.limit = limit


def check_short_utt(ins, size):
    """Check if the utterance is too short for subsampling."""
    if isinstance(ins, Conv2dSubsampling) and size < 7:
        return True, 7
    if isinstance(ins, Conv2dSubsampling6) and size < 11:
        return True, 11
    if isinstance(ins, Conv2dSubsampling8) and size < 15:
        return True, 15
    return False, -1


class Conv2dSubsampling(torch.nn.Module):
    """Convolutional 2D subsampling (to 1/4 length).

    Args:
        idim (int): Input dimension.
        odim (int): Output dimension.
        dropout_rate (float): Dropout rate.
        pos_enc (torch.nn.Module): Custom position encoding layer.

    """

    def __init__(self, idim, odim, dropout_rate, pos_enc=None):
        """Construct an Conv2dSubsampling object."""
        super(Conv2dSubsampling, self).__init__()
        self.conv = torch.nn.Sequential(
            torch.nn.Conv2d(1, odim, 3, 2),
            torch.nn.ReLU(),
            torch.nn.Conv2d(odim, odim, 3, 2),
            torch.nn.ReLU(),
        )
        self.out = torch.nn.Sequential(
            torch.nn.Linear(odim * (((idim - 1) // 2 - 1) // 2), odim),
<<<<<<< HEAD
            PositionalEncoding(odim, dropout_rate),
=======
            pos_enc if pos_enc is not None else PositionalEncoding(odim, dropout_rate),
        )

    def forward(self, x, x_mask):
        """Subsample x.

        Args:
            x (torch.Tensor): Input tensor (#batch, time, idim).
            x_mask (torch.Tensor): Input mask (#batch, 1, time).

        Returns:
            torch.Tensor: Subsampled tensor (#batch, time', odim),
                where time' = time // 4.
            torch.Tensor: Subsampled mask (#batch, 1, time'),
                where time' = time // 4.

        """
        x = x.unsqueeze(1)  # (b, c, t, f)
        x = self.conv(x)
        b, c, t, f = x.size()
        x = self.out(x.transpose(1, 2).contiguous().view(b, t, c * f))
        if x_mask is None:
            return x, None
        return x, x_mask[:, :, :-2:2][:, :, :-2:2]

    def __getitem__(self, key):
        """Get item.

        When reset_parameters() is called, if use_scaled_pos_enc is used,
            return the positioning encoding.

        """
        if key != -1:
            raise NotImplementedError("Support only `-1` (for `reset_parameters`).")
        return self.out[key]


class Conv2dSubsampling6(torch.nn.Module):
    """Convolutional 2D subsampling (to 1/6 length).

    Args:
        idim (int): Input dimension.
        odim (int): Output dimension.
        dropout_rate (float): Dropout rate.
        pos_enc (torch.nn.Module): Custom position encoding layer.

    """

    def __init__(self, idim, odim, dropout_rate, pos_enc=None):
        """Construct an Conv2dSubsampling6 object."""
        super(Conv2dSubsampling6, self).__init__()
        self.conv = torch.nn.Sequential(
            torch.nn.Conv2d(1, odim, 3, 2),
            torch.nn.ReLU(),
            torch.nn.Conv2d(odim, odim, 5, 3),
            torch.nn.ReLU(),
        )
        self.out = torch.nn.Sequential(
            torch.nn.Linear(odim * (((idim - 1) // 2 - 2) // 3), odim),
            pos_enc if pos_enc is not None else PositionalEncoding(odim, dropout_rate),
>>>>>>> 36b62ae4
        )

    def forward(self, x, x_mask):
        """Subsample x.

        Args:
            x (torch.Tensor): Input tensor (#batch, time, idim).
            x_mask (torch.Tensor): Input mask (#batch, 1, time).

        Returns:
            torch.Tensor: Subsampled tensor (#batch, time', odim),
                where time' = time // 6.
            torch.Tensor: Subsampled mask (#batch, 1, time'),
                where time' = time // 6.

        """
        x = x.unsqueeze(1)  # (b, c, t, f)
        x = self.conv(x)
        b, c, t, f = x.size()
        x = self.out(x.transpose(1, 2).contiguous().view(b, t, c * f))
        if x_mask is None:
            return x, None
        return x, x_mask[:, :, :-2:2][:, :, :-4:3]


class Conv2dSubsampling8(torch.nn.Module):
    """Convolutional 2D subsampling (to 1/8 length).

    Args:
        idim (int): Input dimension.
        odim (int): Output dimension.
        dropout_rate (float): Dropout rate.
        pos_enc (torch.nn.Module): Custom position encoding layer.

    """

    def __init__(self, idim, odim, dropout_rate, pos_enc=None):
        """Construct an Conv2dSubsampling8 object."""
        super(Conv2dSubsampling8, self).__init__()
        self.conv = torch.nn.Sequential(
            torch.nn.Conv2d(1, odim, 3, 2),
            torch.nn.ReLU(),
            torch.nn.Conv2d(odim, odim, 3, 2),
            torch.nn.ReLU(),
            torch.nn.Conv2d(odim, odim, 3, 2),
            torch.nn.ReLU(),
        )
        self.out = torch.nn.Sequential(
            torch.nn.Linear(odim * ((((idim - 1) // 2 - 1) // 2 - 1) // 2), odim),
            pos_enc if pos_enc is not None else PositionalEncoding(odim, dropout_rate),
        )

    def forward(self, x, x_mask):
        """Subsample x.

        Args:
            x (torch.Tensor): Input tensor (#batch, time, idim).
            x_mask (torch.Tensor): Input mask (#batch, 1, time).

        Returns:
            torch.Tensor: Subsampled tensor (#batch, time', odim),
                where time' = time // 8.
            torch.Tensor: Subsampled mask (#batch, 1, time'),
                where time' = time // 8.

        """
        x = x.unsqueeze(1)  # (b, c, t, f)
        x = self.conv(x)
        b, c, t, f = x.size()
        x = self.out(x.transpose(1, 2).contiguous().view(b, t, c * f))
        if x_mask is None:
            return x, None
        return x, x_mask[:, :, :-2:2][:, :, :-2:2][:, :, :-2:2]<|MERGE_RESOLUTION|>--- conflicted
+++ resolved
@@ -61,9 +61,6 @@
         )
         self.out = torch.nn.Sequential(
             torch.nn.Linear(odim * (((idim - 1) // 2 - 1) // 2), odim),
-<<<<<<< HEAD
-            PositionalEncoding(odim, dropout_rate),
-=======
             pos_enc if pos_enc is not None else PositionalEncoding(odim, dropout_rate),
         )
 
@@ -124,7 +121,6 @@
         self.out = torch.nn.Sequential(
             torch.nn.Linear(odim * (((idim - 1) // 2 - 2) // 3), odim),
             pos_enc if pos_enc is not None else PositionalEncoding(odim, dropout_rate),
->>>>>>> 36b62ae4
         )
 
     def forward(self, x, x_mask):
