--- conflicted
+++ resolved
@@ -64,31 +64,15 @@
         if False, no additional linear will be applied. i.e. x -> x + att(x)
     """
 
-<<<<<<< HEAD
-    def __init__(self, odim,
-                 selfattention_layer_type="selfattn",
-                 attention_dim=256,
-                 attention_heads=4,
-                 conv_wshare=4,
-                 conv_kernel_length=11,
-                 conv_usebias=False,
-                 linear_units=2048,
-                 num_blocks=6,
-                 dropout_rate=0.1,
-                 positional_dropout_rate=0.1,
-                 self_attention_dropout_rate=0.0,
-                 src_attention_dropout_rate=0.0,
-                 input_layer="embed",
-                 use_output_layer=True,
-                 pos_enc_class=PositionalEncoding,
-                 normalize_before=True,
-                 concat_after=False):
-=======
     def __init__(
         self,
         odim,
+        selfattention_layer_type="selfattn",
         attention_dim=256,
         attention_heads=4,
+        conv_wshare=4,
+        conv_kernel_length=11,
+        conv_usebias=False,
         linear_units=2048,
         num_blocks=6,
         dropout_rate=0.1,
@@ -101,7 +85,6 @@
         normalize_before=True,
         concat_after=False,
     ):
->>>>>>> 7cb8a4f4
         """Construct an Decoder object."""
         torch.nn.Module.__init__(self)
         self._register_load_state_dict_pre_hook(_pre_hook)
@@ -125,100 +108,125 @@
         else:
             raise NotImplementedError("only `embed` or torch.nn.Module is supported.")
         self.normalize_before = normalize_before
-<<<<<<< HEAD
         if selfattention_layer_type == "selfattn":
-            logging.info('decoder self-attention layer type = self-attention')
-            self.decoders = repeat(
-                num_blocks,
-                lambda lnum: DecoderLayer(
-                    attention_dim,
-                    MultiHeadedAttention(attention_heads, attention_dim, self_attention_dropout_rate),
-                    MultiHeadedAttention(attention_heads, attention_dim, src_attention_dropout_rate),
-                    PositionwiseFeedForward(attention_dim, linear_units, dropout_rate),
-                    dropout_rate,
-                    normalize_before,
-                    concat_after
-                )
+            logging.info("decoder self-attention layer type = self-attention")
+            self.decoders = repeat(
+                num_blocks,
+                lambda lnum: DecoderLayer(
+                    attention_dim,
+                    MultiHeadedAttention(
+                        attention_heads, attention_dim, self_attention_dropout_rate
+                    ),
+                    MultiHeadedAttention(
+                        attention_heads, attention_dim, src_attention_dropout_rate
+                    ),
+                    PositionwiseFeedForward(attention_dim, linear_units, dropout_rate),
+                    dropout_rate,
+                    normalize_before,
+                    concat_after,
+                ),
             )
         elif selfattention_layer_type == "lightconv":
-            logging.info('decoder self-attention layer type = lightweight convolution')
-            self.decoders = repeat(
-                num_blocks,
-                lambda lnum: DecoderLayer(
-                    attention_dim,
-                    LightweightConvolution(conv_wshare, attention_dim, self_attention_dropout_rate,
-                                           conv_kernel_length, lnum, use_kernel_mask=True, use_bias=conv_usebias),
-                    MultiHeadedAttention(attention_heads, attention_dim, src_attention_dropout_rate),
-                    PositionwiseFeedForward(attention_dim, linear_units, dropout_rate),
-                    dropout_rate,
-                    normalize_before,
-                    concat_after
-                )
+            logging.info("decoder self-attention layer type = lightweight convolution")
+            self.decoders = repeat(
+                num_blocks,
+                lambda lnum: DecoderLayer(
+                    attention_dim,
+                    LightweightConvolution(
+                        conv_wshare,
+                        attention_dim,
+                        self_attention_dropout_rate,
+                        conv_kernel_length,
+                        lnum,
+                        use_kernel_mask=True,
+                        use_bias=conv_usebias,
+                    ),
+                    MultiHeadedAttention(
+                        attention_heads, attention_dim, src_attention_dropout_rate
+                    ),
+                    PositionwiseFeedForward(attention_dim, linear_units, dropout_rate),
+                    dropout_rate,
+                    normalize_before,
+                    concat_after,
+                ),
             )
         elif selfattention_layer_type == "lightconv2d":
-            logging.info('decoder self-attention layer type = lightweight convolution 2-dimentional')
-            self.decoders = repeat(
-                num_blocks,
-                lambda lnum: DecoderLayer(
-                    attention_dim,
-                    LightweightConvolution2D(conv_wshare, attention_dim, self_attention_dropout_rate,
-                                             conv_kernel_length, lnum, use_kernel_mask=True, use_bias=conv_usebias),
-                    MultiHeadedAttention(attention_heads, attention_dim, src_attention_dropout_rate),
-                    PositionwiseFeedForward(attention_dim, linear_units, dropout_rate),
-                    dropout_rate,
-                    normalize_before,
-                    concat_after
-                )
+            logging.info(
+                "decoder self-attention layer type = lightweight convolution 2-dimentional"
+            )
+            self.decoders = repeat(
+                num_blocks,
+                lambda lnum: DecoderLayer(
+                    attention_dim,
+                    LightweightConvolution2D(
+                        conv_wshare,
+                        attention_dim,
+                        self_attention_dropout_rate,
+                        conv_kernel_length,
+                        lnum,
+                        use_kernel_mask=True,
+                        use_bias=conv_usebias,
+                    ),
+                    MultiHeadedAttention(
+                        attention_heads, attention_dim, src_attention_dropout_rate
+                    ),
+                    PositionwiseFeedForward(attention_dim, linear_units, dropout_rate),
+                    dropout_rate,
+                    normalize_before,
+                    concat_after,
+                ),
             )
         elif selfattention_layer_type == "dynamicconv":
-            logging.info('decoder self-attention layer type = dynamic convolution')
-            self.decoders = repeat(
-                num_blocks,
-                lambda lnum: DecoderLayer(
-                    attention_dim,
-                    DynamicConvolution(conv_wshare, attention_dim, self_attention_dropout_rate,
-                                       conv_kernel_length, lnum, use_kernel_mask=True, use_bias=conv_usebias),
-                    MultiHeadedAttention(attention_heads, attention_dim, src_attention_dropout_rate),
-                    PositionwiseFeedForward(attention_dim, linear_units, dropout_rate),
-                    dropout_rate,
-                    normalize_before,
-                    concat_after
-                )
+            logging.info("decoder self-attention layer type = dynamic convolution")
+            self.decoders = repeat(
+                num_blocks,
+                lambda lnum: DecoderLayer(
+                    attention_dim,
+                    DynamicConvolution(
+                        conv_wshare,
+                        attention_dim,
+                        self_attention_dropout_rate,
+                        conv_kernel_length,
+                        lnum,
+                        use_kernel_mask=True,
+                        use_bias=conv_usebias,
+                    ),
+                    MultiHeadedAttention(
+                        attention_heads, attention_dim, src_attention_dropout_rate
+                    ),
+                    PositionwiseFeedForward(attention_dim, linear_units, dropout_rate),
+                    dropout_rate,
+                    normalize_before,
+                    concat_after,
+                ),
             )
         elif selfattention_layer_type == "dynamicconv2d":
-            logging.info('decoder self-attention layer type = dynamic convolution 2-dimentional')
-            self.decoders = repeat(
-                num_blocks,
-                lambda lnum: DecoderLayer(
-                    attention_dim,
-                    DynamicConvolution2D(conv_wshare, attention_dim, self_attention_dropout_rate,
-                                         conv_kernel_length, lnum, use_kernel_mask=True, use_bias=conv_usebias),
-                    MultiHeadedAttention(attention_heads, attention_dim, src_attention_dropout_rate),
-                    PositionwiseFeedForward(attention_dim, linear_units, dropout_rate),
-                    dropout_rate,
-                    normalize_before,
-                    concat_after
-                )
+            logging.info(
+                "decoder self-attention layer type = dynamic convolution 2-dimentional"
+            )
+            self.decoders = repeat(
+                num_blocks,
+                lambda lnum: DecoderLayer(
+                    attention_dim,
+                    DynamicConvolution2D(
+                        conv_wshare,
+                        attention_dim,
+                        self_attention_dropout_rate,
+                        conv_kernel_length,
+                        lnum,
+                        use_kernel_mask=True,
+                        use_bias=conv_usebias,
+                    ),
+                    MultiHeadedAttention(
+                        attention_heads, attention_dim, src_attention_dropout_rate
+                    ),
+                    PositionwiseFeedForward(attention_dim, linear_units, dropout_rate),
+                    dropout_rate,
+                    normalize_before,
+                    concat_after,
+                ),
             )
         self.selfattention_layer_type = selfattention_layer_type
-=======
-        self.decoders = repeat(
-            num_blocks,
-            lambda: DecoderLayer(
-                attention_dim,
-                MultiHeadedAttention(
-                    attention_heads, attention_dim, self_attention_dropout_rate
-                ),
-                MultiHeadedAttention(
-                    attention_heads, attention_dim, src_attention_dropout_rate
-                ),
-                PositionwiseFeedForward(attention_dim, linear_units, dropout_rate),
-                dropout_rate,
-                normalize_before,
-                concat_after,
-            ),
-        )
->>>>>>> 7cb8a4f4
         if self.normalize_before:
             self.after_norm = LayerNorm(attention_dim)
         if use_output_layer:
@@ -295,15 +303,11 @@
     def score(self, ys, state, x):
         """Score."""
         ys_mask = subsequent_mask(len(ys), device=x.device).unsqueeze(0)
-<<<<<<< HEAD
         if self.selfattention_layer_type != "selfattn":
             state = None
-        logp, state = self.forward_one_step(ys.unsqueeze(0), ys_mask, x.unsqueeze(0), cache=state)
-=======
         logp, state = self.forward_one_step(
             ys.unsqueeze(0), ys_mask, x.unsqueeze(0), cache=state
         )
->>>>>>> 7cb8a4f4
         return logp.squeeze(0), state
 
     # batch beam search API (see BatchScorerInterface)
