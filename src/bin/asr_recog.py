#!/usr/bin/env python
# encoding: utf-8

# Copyright 2017 Johns Hopkins University (Shinji Watanabe)
#  Apache 2.0  (http://www.apache.org/licenses/LICENSE-2.0)


import argparse
import logging
import os
import random
import sys

import numpy as np


def main():
    parser = argparse.ArgumentParser()
    # general configuration
<<<<<<< HEAD
    parser.add_argument('--gpu', default=None, type=int, nargs='?',
                        help='GPU ID (negative value indicates CPU)')
    parser.add_argument('--rec-ngpu', default=0, type=int,
=======
    parser.add_argument('--ngpu', default=0, type=int,
>>>>>>> dbe4da0a
                        help='Number of GPUs')
    parser.add_argument('--backend', default='chainer', type=str,
                        choices=['chainer', 'pytorch'],
                        help='Backend library')
    parser.add_argument('--debugmode', default=1, type=int,
                        help='Debugmode')
    parser.add_argument('--seed', default=1, type=int,
                        help='Random seed')
    parser.add_argument('--verbose', '-V', default=1, type=int,
                        help='Verbose option')
    parser.add_argument('--rec-batchsize', default=1, type=int,
                        help='Batch size for beam search')
    # task related
    parser.add_argument('--recog-json', type=str,
                        help='Filename of recognition data (json)')
    parser.add_argument('--result-label', type=str, required=True,
                        help='Filename of result label data (json)')
    # model (parameter) related
    parser.add_argument('--model', type=str, required=True,
                        help='Model file parameters to read')
    parser.add_argument('--model-conf', type=str, default=None,
                        help='Model config file')
    # search related
    parser.add_argument('--nbest', type=int, default=1,
                        help='Output N-best hypotheses')
    parser.add_argument('--beam-size', type=int, default=1,
                        help='Beam size')
    parser.add_argument('--penalty', default=0.0, type=float,
                        help='Incertion penalty')
    parser.add_argument('--maxlenratio', default=0.0, type=float,
                        help="""Input length ratio to obtain max output length.
                        If maxlenratio=0.0 (default), it uses a end-detect function
                        to automatically find maximum hypothesis lengths""")
    parser.add_argument('--minlenratio', default=0.0, type=float,
                        help='Input length ratio to obtain min output length')
    parser.add_argument('--ctc-weight', default=0.0, type=float,
                        help='CTC weight in joint decoding')
    parser.add_argument('--oracle-hyp', default=False, action='store_true',
                        help='output oracle hypothesis instead of one-best')
    # rnnlm related
    parser.add_argument('--rnnlm', type=str, default=None,
                        help='RNNLM model file to read')
    parser.add_argument('--rnnlm-conf', type=str, default=None,
                        help='RNNLM model config file to read')
    parser.add_argument('--word-rnnlm', type=str, default=None,
                        help='Word RNNLM model file to read')
    parser.add_argument('--word-dict', type=str, default=None,
                        help='Word list to read')
    parser.add_argument('--lm-weight', default=0.1, type=float,
                        help='RNNLM weight.')
    args = parser.parse_args()

    # logging info
    if args.verbose == 1:
        logging.basicConfig(
            level=logging.INFO, format="%(asctime)s (%(module)s:%(lineno)d) %(levelname)s: %(message)s")
    elif args.verbose == 2:
        logging.basicConfig(level=logging.DEBUG,
                            format="%(asctime)s (%(module)s:%(lineno)d) %(levelname)s: %(message)s")
    else:
        logging.basicConfig(
            level=logging.WARN, format="%(asctime)s (%(module)s:%(lineno)d) %(levelname)s: %(message)s")
        logging.warning("Skip DEBUG/INFO messages")

<<<<<<< HEAD
    # check gpu argument
    if args.gpu is not None:
        logging.warn("--gpu option will be deprecated, please use --rec-ngpu option.")
        if args.gpu == -1:
            args.rec_ngpu = 0
        else:
            args.rec_ngpu = 1

=======
>>>>>>> dbe4da0a
    # check CUDA_VISIBLE_DEVICES
    if args.rec_ngpu > 0:
        cvd = os.environ.get("CUDA_VISIBLE_DEVICES")
        if cvd is None:
            logging.warn("CUDA_VISIBLE_DEVICES is not set.")
        elif args.rec_ngpu != len(cvd.split(",")):
            logging.error("#gpus is not matched with CUDA_VISIBLE_DEVICES.")
            sys.exit(1)

    # display PYTHONPATH
    logging.info('python path = ' + os.environ['PYTHONPATH'])

    # seed setting
    random.seed(args.seed)
    np.random.seed(args.seed)
    logging.info('set random seed = %d' % args.seed)

    # recog
    logging.info('backend = ' + args.backend)
    if args.backend == "chainer":
        from asr_chainer import recog
        recog(args)
    elif args.backend == "pytorch":
        from asr_pytorch import recog
        recog(args)
    else:
        raise ValueError("chainer and pytorch are only supported.")


if __name__ == '__main__':
    main()<|MERGE_RESOLUTION|>--- conflicted
+++ resolved
@@ -17,13 +17,7 @@
 def main():
     parser = argparse.ArgumentParser()
     # general configuration
-<<<<<<< HEAD
-    parser.add_argument('--gpu', default=None, type=int, nargs='?',
-                        help='GPU ID (negative value indicates CPU)')
-    parser.add_argument('--rec-ngpu', default=0, type=int,
-=======
     parser.add_argument('--ngpu', default=0, type=int,
->>>>>>> dbe4da0a
                         help='Number of GPUs')
     parser.add_argument('--backend', default='chainer', type=str,
                         choices=['chainer', 'pytorch'],
@@ -34,7 +28,7 @@
                         help='Random seed')
     parser.add_argument('--verbose', '-V', default=1, type=int,
                         help='Verbose option')
-    parser.add_argument('--rec-batchsize', default=1, type=int,
+    parser.add_argument('--batchsize', default=1, type=int,
                         help='Batch size for beam search')
     # task related
     parser.add_argument('--recog-json', type=str,
@@ -88,23 +82,12 @@
             level=logging.WARN, format="%(asctime)s (%(module)s:%(lineno)d) %(levelname)s: %(message)s")
         logging.warning("Skip DEBUG/INFO messages")
 
-<<<<<<< HEAD
-    # check gpu argument
-    if args.gpu is not None:
-        logging.warn("--gpu option will be deprecated, please use --rec-ngpu option.")
-        if args.gpu == -1:
-            args.rec_ngpu = 0
-        else:
-            args.rec_ngpu = 1
-
-=======
->>>>>>> dbe4da0a
     # check CUDA_VISIBLE_DEVICES
-    if args.rec_ngpu > 0:
+    if args.ngpu > 0:
         cvd = os.environ.get("CUDA_VISIBLE_DEVICES")
         if cvd is None:
             logging.warn("CUDA_VISIBLE_DEVICES is not set.")
-        elif args.rec_ngpu != len(cvd.split(",")):
+        elif args.ngpu != len(cvd.split(",")):
             logging.error("#gpus is not matched with CUDA_VISIBLE_DEVICES.")
             sys.exit(1)
 
