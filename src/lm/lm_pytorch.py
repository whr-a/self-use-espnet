#!/usr/bin/env python

# Copyright 2017 Johns Hopkins University (Shinji Watanabe)
#  Apache 2.0  (http://www.apache.org/licenses/LICENSE-2.0)

# This code is ported from the following implementation written in Torch.
# https://github.com/chainer/chainer/blob/master/examples/ptb/train_ptb_custom_loop.py

from __future__ import division
from __future__ import print_function

import copy
import json
import logging
import numpy as np
import six

import torch
import torch.nn as nn
import torch.nn.functional as F

from chainer import Chain
from chainer.dataset import convert
from chainer import reporter
from chainer import training
from chainer.training import extensions

from e2e_asr_th import to_cuda
from lm_utils import compute_perplexity
from lm_utils import count_tokens
from lm_utils import MakeSymlinkToBestModel
from lm_utils import ParallelSentenceIterator
from lm_utils import read_tokens

from asr_utils import torch_load
from asr_utils import torch_resume
from asr_utils import torch_save
from asr_utils import torch_snapshot

REPORT_INTERVAL = 100


# dummy module to use chainer's trainer
class Reporter(Chain):
    def report(self, loss):
        pass


class ClassifierWithState(nn.Module):

    def __init__(self, predictor,
                 lossfun=F.cross_entropy,
                 label_key=-1):
        if not (isinstance(label_key, (int, str))):
            raise TypeError('label_key must be int or str, but is %s' %
                            type(label_key))
        super(ClassifierWithState, self).__init__()
        self.lossfun = lossfun
        self.y = None
        self.loss = None
        self.label_key = label_key
        self.predictor = predictor
        self.reporter = Reporter()

    def forward(self, state, *args, **kwargs):
        """Computes the loss value for an input and label pair.az

        It also computes accuracy and stores it to the attribute.

        Args:
            args (list of ~torch.Tensor): Input minibatch.
            kwargs (dict of ~torch.Tensor): Input minibatch.

        When ``label_key`` is ``int``, the correpoding element in ``args``
        is treated as ground truth labels. And when it is ``str``, the
        element in ``kwargs`` is used.
        The all elements of ``args`` and ``kwargs`` except the ground trush
        labels are features.
        It feeds features to the predictor and compare the result
        with ground truth labels.

        Returns:
            ~torch.Tensor: Loss value.

        """

        if isinstance(self.label_key, int):
            if not (-len(args) <= self.label_key < len(args)):
                msg = 'Label key %d is out of bounds' % self.label_key
                raise ValueError(msg)
            t = args[self.label_key]
            if self.label_key == -1:
                args = args[:-1]
            else:
                args = args[:self.label_key] + args[self.label_key + 1:]
        elif isinstance(self.label_key, str):
            if self.label_key not in kwargs:
                msg = 'Label key "%s" is not found' % self.label_key
                raise ValueError(msg)
            t = kwargs[self.label_key]
            del kwargs[self.label_key]

        self.y = None
        self.loss = None
        state, self.y = self.predictor(state, *args, **kwargs)
        self.loss = self.lossfun(self.y, t)
        return state, self.loss

    def predict(self, state, x):
        """Predict log probabilities for given state and input x using the predictor

        Returns:
            any type: new state
            TorchTensor: log probability vector

        """
        if hasattr(self.predictor, 'normalized') and self.predictor.normalized:
            return self.predictor(state, x)
        else:
            state, z = self.predictor(state, x)
            return state, F.log_softmax(z, dim=1)

<<<<<<< HEAD
    def buff_predict(self, state, x, n):
        if self.predictor.__class__.__name__ == 'RNNLM':
            return self.predict(state, x)

        new_state = []
        new_log_y = []
        for i in range(n):
            state_i = None if state is None else state[i]
            state_i, log_y = self.predict(state_i, x[i].unsqueeze(0))
            new_state.append(state_i)
            new_log_y.append(log_y)

        return new_state, torch.cat(new_log_y)

=======
    def final(self, state):
        """Predict final log probabilities for given state using the predictor

        Returns:
            cupy/numpy array: log probability vector

        """
        if hasattr(self.predictor, 'final'):
            return self.predictor.final(state)
        else:
            return 0.
>>>>>>> d3cf8f0c


# Definition of a recurrent net for language modeling
class RNNLM(nn.Module):

    def __init__(self, n_vocab, n_layers, n_units):
        super(RNNLM, self).__init__()
        self.embed = nn.Embedding(n_vocab, n_units)
        self.lstm = nn.ModuleList(
            [nn.LSTMCell(n_units, n_units) for _ in range(n_layers)])
        self.dropout = nn.ModuleList(
            [nn.Dropout() for _ in range(n_layers + 1)])
        self.lo = nn.Linear(n_units, n_vocab)
        self.n_layers = n_layers
        self.n_units = n_units

        # initialize parameters from uniform distribution
        for param in self.parameters():
            param.data.uniform_(-0.1, 0.1)

    def zero_state(self, batchsize):
        return torch.zeros(batchsize, self.n_units).float()

    def forward(self, state, x):
        if state is None:
            c = [to_cuda(self, self.zero_state(x.size(0))) for n in six.moves.range(self.n_layers)]
            h = [to_cuda(self, self.zero_state(x.size(0))) for n in six.moves.range(self.n_layers)]
            state = {'c': c, 'h': h}

        h = [None] * self.n_layers
        c = [None] * self.n_layers
        emb = self.embed(x)
        h[0], c[0] = self.lstm[0](self.dropout[0](emb), (state['h'][0], state['c'][0]))
        for n in six.moves.range(1, self.n_layers):
            h[n], c[n] = self.lstm[n](self.dropout[n](h[n - 1]), (state['h'][n], state['c'][n]))
        y = self.lo(self.dropout[-1](h[-1]))
        state = {'c': c, 'h': h}
        return state, y


def concat_examples(batch, device=None, padding=None):
    x, t = convert.concat_examples(batch, padding=padding)
    x = torch.from_numpy(x)
    t = torch.from_numpy(t)
    if device is not None and device >= 0:
        x = x.cuda(device)
        t = t.cuda(device)
    return x, t


class BPTTUpdater(training.StandardUpdater):

    def __init__(self, train_iter, model, optimizer, device, gradclip=None):
        super(BPTTUpdater, self).__init__(train_iter, optimizer)
        self.model = model
        self.device = device
        self.gradclip = gradclip

    # The core part of the update routine can be customized by overriding.
    def update_core(self):
        # When we pass one iterator and optimizer to StandardUpdater.__init__,
        # they are automatically named 'main'.
        train_iter = self.get_iterator('main')
        optimizer = self.get_optimizer('main')
        # Progress the dataset iterator for sentences at each iteration.
        batch = train_iter.__next__()
        x, t = concat_examples(batch, device=self.device, padding=(0, -100))
        # Concatenate the token IDs to matrices and send them to the device
        # self.converter does this job
        # (it is chainer.dataset.concat_examples by default)
        loss = 0
        count = 0
        state = None
        batch_size, sequence_length = x.shape
        for i in six.moves.range(sequence_length):
            # Compute the loss at this time step and accumulate it
            state, loss_batch = self.model(state, x[:, i], t[:, i])
            non_zeros = torch.sum(x[:, i] != 0, dtype=torch.float)
            loss += loss_batch * non_zeros
            count += int(non_zeros)

        reporter.report({'loss': float(loss.detach())}, optimizer.target)
        reporter.report({'count': count}, optimizer.target)
        # update
        loss = loss / batch_size  # normalized by batch size
        self.model.zero_grad()  # Clear the parameter gradients
        loss.backward()  # Backprop
        if self.gradclip is not None:
            nn.utils.clip_grad_norm_(self.model.parameters(), self.gradclip)
        optimizer.step()  # Update the parameters


class LMEvaluator(extensions.Evaluator):

    def __init__(self, val_iter, eval_model, reporter, device):
        super(LMEvaluator, self).__init__(
            val_iter, reporter, device=device)
        self.model = eval_model

    def evaluate(self):
        val_iter = self.get_iterator('main')
        loss = 0
        count = 0
        self.model.eval()
        with torch.no_grad():
            for batch in copy.copy(val_iter):
                x, t = concat_examples(batch, device=self.device, padding=(0, -100))
                state = None
                for i in six.moves.range(len(x[0])):
                    state, loss_batch = self.model(state, x[:, i], t[:, i])
                    non_zeros = torch.sum(x[:, i] != 0, dtype=torch.float)
                    loss += loss_batch * non_zeros
                    count += int(non_zeros)
        self.model.train()
        # report validation loss
        observation = {}
        with reporter.report_scope(observation):
            reporter.report({'loss': float(loss / count)}, self.model.reporter)
        return observation


def train(args):
    # display torch version
    logging.info('torch version = ' + torch.__version__)

    # seed setting
    nseed = args.seed
    torch.manual_seed(nseed)
    logging.info('torch seed = ' + str(nseed))

    # debug mode setting
    # 0 would be fastest, but 1 seems to be reasonable
    # by considering reproducability
    # use determinisitic computation or not
    if args.debugmode < 1:
        torch.backends.cudnn.deterministic = False
        logging.info('torch cudnn deterministic is disabled')
    else:
        torch.backends.cudnn.deterministic = True

    # check cuda and cudnn availability
    if not torch.cuda.is_available():
        logging.warning('cuda is not available')

    # get special label ids
    unk = args.char_list_dict['<unk>']
    eos = args.char_list_dict['<eos>']
    # read tokens as a sequence of sentences
    train = read_tokens(args.train_label, args.char_list_dict)
    val = read_tokens(args.valid_label, args.char_list_dict)
    # count tokens
    n_train_tokens, n_train_oovs = count_tokens(train, unk)
    n_val_tokens, n_val_oovs = count_tokens(val, unk)
    logging.info('#vocab = ' + str(args.n_vocab))
    logging.info('#sentences in the training data = ' + str(len(train)))
    logging.info('#tokens in the training data = ' + str(n_train_tokens))
    logging.info('oov rate in the training data = %.2f %%' % (n_train_oovs / n_train_tokens * 100))
    logging.info('#sentences in the validation data = ' + str(len(val)))
    logging.info('#tokens in the validation data = ' + str(n_val_tokens))
    logging.info('oov rate in the validation data = %.2f %%' % (n_val_oovs / n_val_tokens * 100))

    # Create the dataset iterators
    train_iter = ParallelSentenceIterator(train, args.batchsize,
                                          max_length=args.maxlen, sos=eos, eos=eos)
    val_iter = ParallelSentenceIterator(val, args.batchsize,
                                        max_length=args.maxlen, sos=eos, eos=eos, repeat=False)
    logging.info('#iterations per epoch = ' + str(len(train_iter.batch_indices)))
    logging.info('#total iterations = ' + str(args.epoch * len(train_iter.batch_indices)))
    # Prepare an RNNLM model
    rnn = RNNLM(args.n_vocab, args.layer, args.unit)
    model = ClassifierWithState(rnn)
    if args.ngpu > 1:
        logging.warn("currently, multi-gpu is not supported. use single gpu.")
    if args.ngpu > 0:
        # Make the specified GPU current
        gpu_id = 0
        model.cuda(gpu_id)

    # Save model conf to json
    model_conf = args.outdir + '/model.json'
    with open(model_conf, 'wb') as f:
        logging.info('writing a model config file to ' + model_conf)
        f.write(json.dumps(vars(args), indent=4, sort_keys=True).encode('utf_8'))

    # Set up an optimizer
    if args.opt == 'sgd':
        optimizer = torch.optim.SGD(model.parameters(), lr=1.0)
    elif args.opt == 'adam':
        optimizer = torch.optim.Adam(model.parameters())

    # FIXME: TOO DIRTY HACK
    reporter = model.reporter
    setattr(optimizer, "target", reporter)
    setattr(optimizer, "serialize", lambda s: reporter.serialize(s))

    updater = BPTTUpdater(train_iter, model, optimizer, gpu_id, gradclip=args.gradclip)
    trainer = training.Trainer(updater, (args.epoch, 'epoch'), out=args.outdir)
    trainer.extend(LMEvaluator(val_iter, model, reporter, device=gpu_id))
    trainer.extend(extensions.LogReport(postprocess=compute_perplexity,
                                        trigger=(REPORT_INTERVAL, 'iteration')))
    trainer.extend(extensions.PrintReport(
        ['epoch', 'iteration', 'perplexity', 'val_perplexity', 'elapsed_time']
    ), trigger=(REPORT_INTERVAL, 'iteration'))
    trainer.extend(extensions.ProgressBar(update_interval=REPORT_INTERVAL))
    # Save best models
    trainer.extend(torch_snapshot(filename='snapshot.ep.{.updater.epoch}'))
    trainer.extend(extensions.snapshot_object(
        model, 'rnnlm.model.{.updater.epoch}', savefun=torch_save))
    # T.Hori: MinValueTrigger should be used, but it fails when resuming
    trainer.extend(MakeSymlinkToBestModel('validation/main/loss', 'rnnlm.model'))

    if args.resume:
        logging.info('resumed from %s' % args.resume)
        torch_resume(args.resume, trainer)

    trainer.run()

    # compute perplexity for test set
    if args.test_label:
        logging.info('test the best model')
        torch_load(args.outdir + '/rnnlm.model.best', model)
        test = read_tokens(args.test_label, args.char_list_dict)
        n_test_tokens, n_test_oovs = count_tokens(test, unk)
        logging.info('#sentences in the test data = ' + str(len(test)))
        logging.info('#tokens in the test data = ' + str(n_test_tokens))
        logging.info('oov rate in the test data = %.2f %%' % (n_test_oovs / n_test_tokens * 100))
        test_iter = ParallelSentenceIterator(test, args.batchsize,
                                             max_length=args.maxlen, sos=eos, eos=eos, repeat=False)
        evaluator = LMEvaluator(test_iter, model, reporter, device=gpu_id)
        result = evaluator()
        logging.info('test perplexity: ' + str(np.exp(float(result['main/loss']))))<|MERGE_RESOLUTION|>--- conflicted
+++ resolved
@@ -120,7 +120,6 @@
             state, z = self.predictor(state, x)
             return state, F.log_softmax(z, dim=1)
 
-<<<<<<< HEAD
     def buff_predict(self, state, x, n):
         if self.predictor.__class__.__name__ == 'RNNLM':
             return self.predict(state, x)
@@ -135,7 +134,6 @@
 
         return new_state, torch.cat(new_log_y)
 
-=======
     def final(self, state):
         """Predict final log probabilities for given state using the predictor
 
@@ -147,7 +145,6 @@
             return self.predictor.final(state)
         else:
             return 0.
->>>>>>> d3cf8f0c
 
 
 # Definition of a recurrent net for language modeling
