--- conflicted
+++ resolved
@@ -75,15 +75,11 @@
         report_wer=False,
         mtlalpha=0.0,
         lsm_weight=0.001,
-<<<<<<< HEAD
         wshare=4,
         ldconv_encoder_kernel_length="21_23_25_27_29_31_33_35_37_39_41_43",
         ldconv_decoder_kernel_length="11_13_15_17_19_21",
         ldconv_usebias=False,
-        char_list=['<blank>', 'a', 'e', 'i', 'o', 'u'],
-=======
         char_list=["<blank>", "a", "e", "i", "o", "u"],
->>>>>>> 7cb8a4f4
         ctc_type="warpctc",
     )
     defaults.update(kwargs)
@@ -185,24 +181,13 @@
 
 
 @pytest.mark.parametrize(
-<<<<<<< HEAD
-    "module, model_dict", [
-        ('pytorch', {}),
-        ('pytorch', ldconv_lconv_args),
-        ('pytorch', ldconv_dconv_args),
-        ('pytorch', ldconv_lconv2d_args),
-        ('pytorch', ldconv_dconv2d_args),
-        ('pytorch', {'report_cer': True}),
-        ('pytorch', {'report_wer': True}),
-        ('pytorch', {'report_cer': True, 'report_wer': True}),
-        ('pytorch', {'report_cer': True, 'report_wer': True, 'mtlalpha': 0.0}),
-        ('pytorch', {'report_cer': True, 'report_wer': True, 'mtlalpha': 1.0}),
-        ('chainer', {}),
-    ]
-=======
     "module, model_dict",
     [
         ("pytorch", {}),
+        ("pytorch", ldconv_lconv_args),
+        ("pytorch", ldconv_dconv_args),
+        ("pytorch", ldconv_lconv2d_args),
+        ("pytorch", ldconv_dconv2d_args),
         ("pytorch", {"report_cer": True}),
         ("pytorch", {"report_wer": True}),
         ("pytorch", {"report_cer": True, "report_wer": True}),
@@ -210,7 +195,6 @@
         ("pytorch", {"report_cer": True, "report_wer": True, "mtlalpha": 1.0}),
         ("chainer", {}),
     ],
->>>>>>> 7cb8a4f4
 )
 def test_transformer_trainable_and_decodable(module, model_dict):
     args = make_arg(**model_dict)
