#!/bin/bash

# Copyright 2017 Johns Hopkins University (Shinji Watanabe)
#  Apache 2.0  (http://www.apache.org/licenses/LICENSE-2.0)

. ./path.sh
. ./cmd.sh

# general configuration
backend=pytorch
stage=-1       # start from -1 if you need to start from data download
stop_stage=100
ngpu=0         # number of gpus ("0" uses cpu, otherwise use gpu)
debugmode=1
dumpdir=dump   # directory to dump full features
N=0            # number of minibatches to be used (mainly for debugging). "0" uses all minibatches.
verbose=0      # verbose option
resume=        # Resume the training from snapshot

# feature configuration
do_delta=false

# network architecture
# encoder related
etype=vggblstmp     # encoder architecture type
elayers=4
eunits=1024
eprojs=1024
subsample=1_2_2_1_1 # skip every n frame from input to nth layers
# decoder related
dlayers=1
dunits=1024
# attention related
atype=location
adim=1024
aconv_chans=10
aconv_filts=100

# hybrid CTC/attention
mtlalpha=0.5

# minibatch related
batchsize=40
maxlen_in=600  # if input length  > maxlen_in, batchsize is automatically reduced
maxlen_out=150 # if output length > maxlen_out, batchsize is automatically reduced

# optimization related
sortagrad=0 # Feed samples from shortest to longest ; -1: enabled for all epochs, 0: disabled, other: enabled for 'other' epochs
opt=adadelta
epochs=10
patience=3

# rnnlm related
lm_layers=2
lm_units=650
lm_opt=sgd        # or adam
lm_sortagrad=0 # Feed samples from shortest to longest ; -1: enabled for all epochs, 0: disabled, other: enabled for 'other' epochs
lm_batchsize=512  # batch size in LM training
lm_epochs=20      # if the data size is large, we can reduce this
lm_patience=3
lm_maxlen=150     # if sentence length > lm_maxlen, lm_batchsize is automatically reduced
lm_resume=        # specify a snapshot file to resume LM training
lmtag=            # tag for managing LMs

# decoding parameter
lm_weight=1.0
beam_size=20
penalty=0.0
maxlenratio=0.0
minlenratio=0.0
ctc_weight=0.3
recog_model=model.acc.best # set a model to be used for decoding: 'model.acc.best' or 'model.loss.best'

# scheduled sampling option
samp_prob=0.0

# bpemode (unigram or bpe)
nbpe=500
bpemode=unigram

# exp tag
tag="" # tag for managing experiments.

. utils/parse_options.sh || exit 1;

. ./path.sh
. ./cmd.sh

# Set bash to 'debug' mode, it will exit on :
# -e 'error', -u 'undefined variable', -o ... 'error in pipeline', -x 'print commands',
set -e
set -u
set -o pipefail

train_set=train_trim_sp
train_dev=dev_trim
recog_set="dev test"

if [ ${stage} -le -1 ] && [ ${stop_stage} -ge -1 ]; then
    echo "stage -1: Data Download"
    local/download_data.sh
fi

if [ ${stage} -le 0 ] && [ ${stop_stage} -ge 0 ]; then
    ### Task dependent. You have to make data the following preparation part by yourself.
    ### But you can utilize Kaldi recipes in most cases
    echo "stage 0: Data preparation"
    local/prepare_data.sh
    for dset in dev test train; do
    utils/data/modify_speaker_info.sh --seconds-per-spk-max 180 data/${dset}.orig data/${dset}
    done
fi

feat_tr_dir=${dumpdir}/${train_set}/delta${do_delta}; mkdir -p ${feat_tr_dir}
feat_dt_dir=${dumpdir}/${train_dev}/delta${do_delta}; mkdir -p ${feat_dt_dir}
if [ ${stage} -le 1 ] && [ ${stop_stage} -ge 1 ]; then
    ### Task dependent. You have to design training and dev sets by yourself.
    ### But you can utilize Kaldi recipes in most cases
    echo "stage 1: Feature Generation"
    fbankdir=fbank
    # Generate the fbank features; by default 80-dimensional fbanks with pitch on each frame
    for x in test dev train; do
        steps/make_fbank_pitch.sh --cmd "$train_cmd" --nj 32 --write_utt2num_frames true \
            data/${x} exp/make_fbank/${x} ${fbankdir}
        utils/fix_data_dir.sh data/${x}
    done

    # remove utt having > 2000 frames or < 10 frames or
    # remove utt having > 400 characters or 0 characters
    remove_longshortdata.sh --maxchars 400 data/train data/train_trim
    remove_longshortdata.sh --maxchars 400 data/dev data/${train_dev}

    # speed-perturbed
    utils/perturb_data_dir_speed.sh 0.9 data/train_trim data/temp1
    utils/perturb_data_dir_speed.sh 1.0 data/train_trim data/temp2
    utils/perturb_data_dir_speed.sh 1.1 data/train_trim data/temp3
    utils/combine_data.sh --extra-files utt2uniq data/${train_set} data/temp1 data/temp2 data/temp3
    rm -r data/temp1 data/temp2 data/temp3
    steps/make_fbank_pitch.sh --cmd "$train_cmd" --nj 32 --write_utt2num_frames true \
        data/${train_set} exp/make_fbank/${train_set} ${fbankdir}
    utils/fix_data_dir.sh data/${train_set}

    # compute global CMVN
    compute-cmvn-stats scp:data/${train_set}/feats.scp data/${train_set}/cmvn.ark

    # dump features for training
    dump.sh --cmd "$train_cmd" --nj 32 --do_delta ${do_delta} \
        data/${train_set}/feats.scp data/${train_set}/cmvn.ark exp/dump_feats/train ${feat_tr_dir}
    dump.sh --cmd "$train_cmd" --nj 32 --do_delta ${do_delta} \
        data/${train_dev}/feats.scp data/${train_set}/cmvn.ark exp/dump_feats/dev ${feat_dt_dir}
    for rtask in ${recog_set}; do
        feat_recog_dir=${dumpdir}/${rtask}/delta${do_delta}; mkdir -p ${feat_recog_dir}
        dump.sh --cmd "$train_cmd" --nj 32 --do_delta ${do_delta} \
            data/${rtask}/feats.scp data/${train_set}/cmvn.ark exp/dump_feats/recog/${rtask} \
            ${feat_recog_dir}
    done
fi

dict=data/lang_char/${train_set}_${bpemode}${nbpe}_units.txt
bpemodel=data/lang_char/${train_set}_${bpemode}${nbpe}.model
echo "dictionary: ${dict}"
if [ ${stage} -le 2 ] && [ ${stop_stage} -ge 2 ]; then
    ### Task dependent. You have to check non-linguistic symbols used in the corpus.
    echo "stage 2: Dictionary and Json Data Preparation"
    mkdir -p data/lang_char/
    echo "<unk> 1" > ${dict} # <unk> must be 1, 0 will be used for "blank" in CTC
    cut -f 2- -d" " data/${train_set}/text > data/lang_char/input.txt
    spm_train --input=data/lang_char/input.txt --vocab_size=${nbpe} --model_type=${bpemode} \
        --model_prefix=${bpemodel%%.*} --input_sentence_size=100000000
    spm_encode --model=${bpemodel} --output_format=piece < data/lang_char/input.txt | \
        tr ' ' '\n' | sort | uniq | awk '{print $0 " " NR+1}' >> ${dict}
    wc -l ${dict}

    # make json labels
    data2json.sh --feat ${feat_tr_dir}/feats.scp --bpecode ${bpemodel}.model \
         data/${train_set} ${dict} > ${feat_tr_dir}/data_${bpemode}${nbpe}.json
    data2json.sh --feat ${feat_dt_dir}/feats.scp --bpecode ${bpemodel}.model \
         data/${train_dev} ${dict} > ${feat_dt_dir}/data_${bpemode}${nbpe}.json
    for rtask in ${recog_set}; do
        feat_recog_dir=${dumpdir}/${rtask}/delta${do_delta}
        data2json.sh --feat ${feat_recog_dir}/feats.scp --bpecode ${bpemodel}.model \
            data/${rtask} ${dict} > ${feat_recog_dir}/data_${bpemode}${nbpe}.json
    done
fi

if [ -z ${tag} ]; then
    expname=${train_set}_${backend}_${etype}_e${elayers}_subsample${subsample}_unit${eunits}_proj${eprojs}_d${dlayers}_unit${dunits}_${atype}_adim${adim}_aconvc${aconv_chans}_aconvf${aconv_filts}_mtlalpha${mtlalpha}_${opt}_sampprob${samp_prob}_bs${batchsize}_mli${maxlen_in}_mlo${maxlen_out}
    if ${do_delta}; then
        expname=${expname}_delta
    fi
else
    expname=${train_set}_${backend}_${tag}
fi
expdir=exp/${expname}
mkdir -p ${expdir}

# It takes a few days. If you just want to end-to-end ASR without LM,
# you can skip this and remove --rnnlm option in the recognition (stage 5)
if [ -z ${lmtag} ]; then
    lmtag=${lm_layers}layer_unit${lm_units}_${lm_opt}_bs${lm_batchsize}
fi
lmexpname=train_rnnlm_${backend}_${lmtag}_${bpemode}${nbpe}
lmexpdir=exp/${lmexpname}
mkdir -p ${lmexpdir}

if [ ${stage} -le 3 ] && [ ${stop_stage} -ge 3 ]; then
    echo "stage 3: LM Preparation"
    lmdatadir=data/local/lm_train_${bpemode}${nbpe}
    [ ! -e ${lmdatadir} ] && mkdir -p ${lmdatadir}
    gunzip -c db/TEDLIUM_release2/LM/*.en.gz | sed 's/ <\/s>//g' | local/join_suffix.py |\
	spm_encode --model=${bpemodel}.model --output_format=piece > ${lmdatadir}/train.txt
    cut -f 2- -d" " data/${train_dev}/text | spm_encode --model=${bpemodel}.model --output_format=piece \
	> ${lmdatadir}/valid.txt
    # use only 1 gpu
    if [ ${ngpu} -gt 1 ]; then
        echo "LM training does not support multi-gpu. signle gpu will be used."
    fi
    ${cuda_cmd} --gpu ${ngpu} ${lmexpdir}/train.log \
        lm_train.py \
        --ngpu ${ngpu} \
        --backend ${backend} \
        --verbose 1 \
        --outdir ${lmexpdir} \
        --tensorboard-dir tensorboard/${lmexpname} \
        --train-label ${lmdatadir}/train.txt \
        --valid-label ${lmdatadir}/valid.txt \
        --resume ${lm_resume} \
        --layer ${lm_layers} \
        --unit ${lm_units} \
        --opt ${lm_opt} \
        --sortagrad ${lm_sortagrad} \
        --batchsize ${lm_batchsize} \
        --epoch ${lm_epochs} \
        --patience ${lm_patience} \
        --maxlen ${lm_maxlen} \
        --dict ${dict}
fi

if [ ${stage} -le 4 ] && [ ${stop_stage} -ge 4 ]; then
    echo "stage 4: Network Training"
    ${cuda_cmd} --gpu ${ngpu} ${expdir}/train.log \
        asr_train.py \
        --ngpu ${ngpu} \
        --backend ${backend} \
        --outdir ${expdir}/results \
        --tensorboard-dir tensorboard/${expname} \
        --debugmode ${debugmode} \
        --dict ${dict} \
        --debugdir ${expdir} \
        --minibatches ${N} \
        --verbose ${verbose} \
        --resume ${resume} \
        --train-json ${feat_tr_dir}/data_${bpemode}${nbpe}.json \
        --valid-json ${feat_dt_dir}/data_${bpemode}${nbpe}.json \
        --etype ${etype} \
        --elayers ${elayers} \
        --eunits ${eunits} \
        --eprojs ${eprojs} \
        --subsample ${subsample} \
        --dlayers ${dlayers} \
        --dunits ${dunits} \
        --atype ${atype} \
        --adim ${adim} \
        --aconv-chans ${aconv_chans} \
        --aconv-filts ${aconv_filts} \
        --mtlalpha ${mtlalpha} \
        --batch-size ${batchsize} \
        --maxlen-in ${maxlen_in} \
        --maxlen-out ${maxlen_out} \
        --sampling-probability ${samp_prob} \
        --opt ${opt} \
        --sortagrad ${sortagrad} \
        --epochs ${epochs} \
        --patience ${patience}
fi

if [ ${stage} -le 5 ] && [ ${stop_stage} -ge 5 ]; then
    echo "stage 5: Decoding"
    nj=32

    pids=() # initialize pids
    for rtask in ${recog_set}; do
    (
        decode_dir=decode_${rtask}_beam${beam_size}_e${recog_model}_p${penalty}_len${minlenratio}-${maxlenratio}_ctcw${ctc_weight}_rnnlm${lm_weight}_${lmtag}
        feat_recog_dir=${dumpdir}/${rtask}/delta${do_delta}

        # split data
        splitjson.py --parts ${nj} ${feat_recog_dir}/data_${bpemode}${nbpe}.json

        #### use CPU for decoding
        ngpu=0
        ${decode_cmd} JOB=1:${nj} ${expdir}/${decode_dir}/log/decode.JOB.log \
            asr_recog.py \
            --ngpu ${ngpu} \
            --backend ${backend} \
            --debugmode ${debugmode} \
            --verbose ${verbose} \
            --recog-json ${feat_recog_dir}/split${nj}utt/data_${bpemode}${nbpe}.JOB.json \
            --result-label ${expdir}/${decode_dir}/data.JOB.json \
            --model ${expdir}/results/${recog_model}  \
            --beam-size ${beam_size} \
            --penalty ${penalty} \
            --maxlenratio ${maxlenratio} \
            --minlenratio ${minlenratio} \
            --ctc-weight ${ctc_weight} \
<<<<<<< HEAD
            --rnnlm ${lmexpdir}/rnnlm.model.best \
            --lm-weight ${lm_weight}
=======
            --lm-weight ${lm_weight} \
            ${recog_opts}
>>>>>>> 31375711

        score_sclite.sh --bpe ${nbpe} --bpemodel ${bpemodel}.model --wer true ${expdir}/${decode_dir} ${dict}

    ) &
    pids+=($!) # store background pids
    done
    i=0; for pid in "${pids[@]}"; do wait ${pid} || ((++i)); done
    [ ${i} -gt 0 ] && echo "$0: ${i} background jobs are failed." && false
    echo "Finished"
fi<|MERGE_RESOLUTION|>--- conflicted
+++ resolved
@@ -303,13 +303,8 @@
             --maxlenratio ${maxlenratio} \
             --minlenratio ${minlenratio} \
             --ctc-weight ${ctc_weight} \
-<<<<<<< HEAD
-            --rnnlm ${lmexpdir}/rnnlm.model.best \
-            --lm-weight ${lm_weight}
-=======
             --lm-weight ${lm_weight} \
             ${recog_opts}
->>>>>>> 31375711
 
         score_sclite.sh --bpe ${nbpe} --bpemodel ${bpemodel}.model --wer true ${expdir}/${decode_dir} ${dict}
 
