--- conflicted
+++ resolved
@@ -947,31 +947,20 @@
     elif grep -q "whisper" <<< ${token_type}; then
         log "Stage 5: Generate whisper token_list from ${token_type} tokenizer"
 
-<<<<<<< HEAD
-=======
-        if ${sot_asr}; then
-            log "Error: not supported SOT training for whisper token_list"
-            exit 2
-        fi
 
         _opts=""
         if [ "${token_type}" = "whisper_multilingual" ]; then
             _opts+=" --language ${lang}"
         fi
 
->>>>>>> ac8b312e
         # The first symbol in token_list must be "<blank>" and the last must be also sos/eos:
         # 0 is reserved for CTC-blank for ASR and also used as ignore-index in the other task
         echo ${token_list}
         ${python} -m espnet2.bin.whisper_export_vocabulary  \
             --whisper_model "${token_type}" \
-<<<<<<< HEAD
             --sot_asr "${sot_asr}" \
-            --output "${token_list}"
-
-=======
             --output "${token_list}" ${_opts}
->>>>>>> ac8b312e
+            
     elif [ "${token_type}" = hugging_face ]; then
         log "Stage 5: Generate hugging_face token_list from ${hugging_face_model_name_or_path}"
 
