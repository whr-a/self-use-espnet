--- conflicted
+++ resolved
@@ -76,11 +76,6 @@
 
     if args.segments is not None:
         # Note: kaldiio supports only wav-pcm-int16le file.
-<<<<<<< HEAD
-        loader = kaldiio.load_scp(args.scp, segments=args.segments)
-=======
-        loader = kaldiio.load_scp_sequential(args.scp, segments=args.segments)
->>>>>>> 3ac08927
         with SoundScpWriter(args.outdir, Path(args.outdir) / f'{args.name}.scp',
                             format=args.audio_format) as writer, \
                 out_num_samples.open('w') as fnum_samples:
