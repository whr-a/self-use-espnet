--- conflicted
+++ resolved
@@ -98,12 +98,8 @@
         s3prl=S3prlFrontend,
         fused=FusedFrontends,
         whisper=WhisperFrontend,
-<<<<<<< HEAD
         huggingface=HuggingFaceFrontend,
-    ),
-=======
     ),  # If setting this to none, please make sure to provide input_size in the config.
->>>>>>> 9e0876d0
     type_check=AbsFrontend,
     default="default",
 )
